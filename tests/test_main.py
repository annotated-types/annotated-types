import sys
from datetime import datetime, timezone
from typing import TYPE_CHECKING, Any, Callable, Dict, Iterable, Iterator, Type, Union

if sys.version_info < (3, 9):
    from typing_extensions import Annotated, get_args, get_origin
else:
    from typing import Annotated, get_args, get_origin

import pytest

if TYPE_CHECKING:
    from _pytest.mark import ParameterSet

import annotated_types
from annotated_types.test_cases import Case, cases

Constraint = Union[annotated_types.BaseMetadata, slice]


def check_gt(constraint: Constraint, val: Any) -> bool:
    assert isinstance(constraint, annotated_types.Gt)
    return val > constraint.gt


def check_lt(constraint: Constraint, val: Any) -> bool:
    assert isinstance(constraint, annotated_types.Lt)
    return val < constraint.lt


def check_ge(constraint: Constraint, val: Any) -> bool:
    assert isinstance(constraint, annotated_types.Ge)
    return val >= constraint.ge


def check_le(constraint: Constraint, val: Any) -> bool:
    assert isinstance(constraint, annotated_types.Le)
    return val <= constraint.le


def check_multiple_of(constraint: Constraint, val: Any) -> bool:
    assert isinstance(constraint, annotated_types.MultipleOf)
    return val % constraint.multiple_of == 0


def check_len(constraint: Constraint, val: Any) -> bool:
    if isinstance(constraint, slice):
        constraint = annotated_types.Len(constraint.start or 0, constraint.stop)
    assert isinstance(constraint, annotated_types.Len)
    if constraint.min_inclusive is None:
        raise TypeError
    if len(val) < constraint.min_inclusive:
        return False
    if constraint.max_exclusive is not None and len(val) >= constraint.max_exclusive:
        return False
    return True


def check_predicate(constraint: Constraint, val: Any) -> bool:
    assert isinstance(constraint, annotated_types.Predicate)
    return constraint.func(val)


def check_timezone(constraint: Constraint, val: Any) -> bool:
    assert isinstance(constraint, annotated_types.Timezone)
    assert isinstance(val, datetime)
    if isinstance(constraint.tz, str):
        return val.tzinfo is not None and constraint.tz == val.tzname()
    elif isinstance(constraint.tz, timezone):
        return val.tzinfo is not None and val.tzinfo == constraint.tz
    elif constraint.tz is None:
        return val.tzinfo is None
    # ellipsis
    return val.tzinfo is not None


Validator = Callable[[Constraint, Any], bool]


VALIDATORS: Dict[Type[Constraint], Validator] = {
    annotated_types.Gt: check_gt,
    annotated_types.Lt: check_lt,
    annotated_types.Ge: check_ge,
    annotated_types.Le: check_le,
    annotated_types.MultipleOf: check_multiple_of,
    annotated_types.Predicate: check_predicate,
    annotated_types.Len: check_len,
    annotated_types.Timezone: check_timezone,
    slice: check_len,
}


def get_constraints(tp: type) -> Iterator[Constraint]:
    origin = get_origin(tp)
    assert origin is Annotated
    args = iter(get_args(tp))
    next(args)
    for arg in args:
<<<<<<< HEAD
        if isinstance(arg, (annotated_types.BaseMetadata, re.Pattern, slice)):
            yield arg
        elif isinstance(arg, annotated_types.GroupedMetadata):
            yield from arg
=======
        if isinstance(arg, (annotated_types.BaseMetadata, slice)):
            if isinstance(arg, annotated_types.Interval):
                for case in arg:
                    yield case
            else:
                yield arg
>>>>>>> 12855f70


def is_valid(tp: type, value: Any) -> bool:
    for constraint in get_constraints(tp):
        if not VALIDATORS[type(constraint)](constraint, value):
            return False
    return True


def extract_valid_testcases(case: Case) -> "Iterable[ParameterSet]":
    for example in case.valid_cases:
        yield pytest.param(case.annotation, example, id=f"{case.annotation} is valid for {repr(example)}")


def extract_invalid_testcases(case: Case) -> "Iterable[ParameterSet]":
    for example in case.invalid_cases:
        yield pytest.param(case.annotation, example, id=f"{case.annotation} is invalid for {repr(example)}")


@pytest.mark.parametrize(
    "annotation, example", [testcase for case in cases() for testcase in extract_valid_testcases(case)]
)
def test_valid_cases(annotation: type, example: Any):
    assert is_valid(annotation, example) is True


@pytest.mark.parametrize(
    "annotation, example", [testcase for case in cases() for testcase in extract_invalid_testcases(case)]
)
def test_invalid_cases(annotation: type, example: Any):
    assert is_valid(annotation, example) is False<|MERGE_RESOLUTION|>--- conflicted
+++ resolved
@@ -96,19 +96,12 @@
     args = iter(get_args(tp))
     next(args)
     for arg in args:
-<<<<<<< HEAD
-        if isinstance(arg, (annotated_types.BaseMetadata, re.Pattern, slice)):
-            yield arg
-        elif isinstance(arg, annotated_types.GroupedMetadata):
-            yield from arg
-=======
         if isinstance(arg, (annotated_types.BaseMetadata, slice)):
             if isinstance(arg, annotated_types.Interval):
                 for case in arg:
                     yield case
             else:
                 yield arg
->>>>>>> 12855f70
 
 
 def is_valid(tp: type, value: Any) -> bool:
